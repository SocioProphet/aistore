// Package dfc provides distributed file-based cache with Amazon and Google Cloud backends.
/*
 * Copyright (c) 2017, NVIDIA CORPORATION. All rights reserved.
 *
 */
package dfc

import (
	"crypto/md5"
	"encoding/hex"
	"encoding/json"
	"fmt"
	"io/ioutil"
	"net/http"
	"os"
	"path/filepath"
	"regexp"
	"strconv"
	"strings"
	"syscall"
	"time"

	"github.com/golang/glog"
)

// xattrs
const (
	ObjstateAttr = "user.obj.isvalid" // Object's state
	HashAttr     = "user.obj.dfchash" // Object's XXHash
	XAttrInvalid = "0"
	XAttrValid   = "1"
)

const DFC_CONTENT_HASH = "Content-HASH"

type mountPath struct {
	Path string
	Fsid syscall.Fsid
}

type fipair struct {
	relname string
	os.FileInfo
}
type allfinfos struct {
	finfos     []fipair
	rootLength int
}

//===========================================================================
//
// target runner
//
//===========================================================================
type targetrunner struct {
	httprunner
	cloudif   cloudif // multi-cloud vendor support
	smap      *Smap
	xactinp   *xactInProgress
	starttime time.Time
	lbmap     *lbmap
	rtnamemap *rtnamemap
}

// start target runner
func (t *targetrunner) run() error {
	// init
	t.httprunner.init(getstorstats())
	t.smap = &Smap{}
	t.xactinp = newxactinp()
	// local (cache-only) buckets
	t.lbmap = &lbmap{LBmap: make(map[string]string)}
	// decongested protected map: in-progress requests; FIXME size
	t.rtnamemap = newrtnamemap(128)

	if err := t.register(); err != nil {
		glog.Errorf("Target %s failed to register with proxy, err: %v", t.si.DaemonID, err)
		if match, _ := regexp.MatchString("connection refused", err.Error()); match {
			glog.Errorf("Target %s: retrying registration ...", t.si.DaemonID)
			time.Sleep(time.Second * 3)
			if err = t.register(); err != nil {
				glog.Errorf("Target %s failed to register with proxy, err: %v", t.si.DaemonID, err)
				glog.Errorf("Target %s is terminating", t.si.DaemonID)
				return err
			}
			glog.Errorf("Success: target %s registered OK", t.si.DaemonID)
		} else {
			return err
		}
	}
	// fill-in mpaths
	ctx.mountpaths = make(map[string]*mountPath, len(ctx.config.FSpaths))
	if t.testingFSPpaths() {
		glog.Infof("Warning: configuring %d fspaths for testing", ctx.config.TestFSP.Count)
		t.testCachepathMounts()
	} else {
		t.fspath2mpath()
		t.mpath2Fsid() // enforce FS uniqueness
	}
	for mpath := range ctx.mountpaths {
		cloudbctsfqn := mpath + "/" + ctx.config.CloudBuckets
		if err := CreateDir(cloudbctsfqn); err != nil {
			glog.Fatalf("FATAL: cannot create cloud buckets dir %q, err: %v", cloudbctsfqn, err)
		}
		localbctsfqn := mpath + "/" + ctx.config.LocalBuckets
		if err := CreateDir(localbctsfqn); err != nil {
			glog.Fatalf("FATAL: cannot create local buckets dir %q, err: %v", localbctsfqn, err)
		}
	}

	// cloud provider
	if ctx.config.CloudProvider == amazoncloud {
		// TODO: sessions
		t.cloudif = &awsif{}

	} else {
		assert(ctx.config.CloudProvider == googlecloud)
		t.cloudif = &gcpif{}
	}
	if ctx.config.NoXattrs {
		glog.Infof("Warning: running with xattrs disabled")
		glog.Flush()
	}
	// init capacity
	rr := getstorstatsrunner()
	rr.initCapacity()
	//
	// REST API: register storage target's handler(s) and start listening
	//
	t.httprunner.registerhdlr("/"+Rversion+"/"+Rfiles+"/", t.filehdlr)
	t.httprunner.registerhdlr("/"+Rversion+"/"+Rdaemon, t.daemonhdlr)
	t.httprunner.registerhdlr("/"+Rversion+"/"+Rdaemon+"/", t.daemonhdlr) // FIXME
	t.httprunner.registerhdlr("/", invalhdlr)
	glog.Infof("Target %s is ready", t.si.DaemonID)
	glog.Flush()
	t.starttime = time.Now()
	return t.httprunner.run()
}

// stop gracefully
func (t *targetrunner) stop(err error) {
	glog.Infof("Stopping %s, err: %v", t.name, err)
	sleep := t.xactinp.abortAll()
	close(t.rtnamemap.abrt)
	t.unregister()
	t.httprunner.stop(err)
	if sleep {
		time.Sleep(time.Second)
	}
}

// target registration with proxy
func (t *targetrunner) register() error {
	jsbytes, err := json.Marshal(t.si)
	if err != nil {
		glog.Errorf("Unexpected failure to json-marshal %+v, err: %v", t.si, err)
		return err
	}
	url := ctx.config.Proxy.URL + "/" + Rversion + "/" + Rcluster
	_, err = t.call(url, http.MethodPost, jsbytes)
	return err
}

func (t *targetrunner) unregister() error {
	url := ctx.config.Proxy.URL + "/" + Rversion + "/" + Rcluster
	url += "/" + Rdaemon + "/" + t.si.DaemonID
	_, err := t.call(url, http.MethodDelete, nil)
	return err
}

//==============
//
// http handlers
//
//==============

// "/"+Rversion+"/"+Rfiles
func (t *targetrunner) filehdlr(w http.ResponseWriter, r *http.Request) {
	switch r.Method {
	case http.MethodGet:
		t.httpfilget(w, r)
	case http.MethodPut:
		t.httpfilput(w, r)
	case http.MethodDelete:
		t.httpfildelete(w, r)
	default:
		invalhdlr(w, r)
	}
}

// "/"+Rversion+"/"+Rfiles+"/"+bucket [+"/"+objname]
//
// checks if the object exists locally (if not, downloads it)
// and sends it back via http
func (t *targetrunner) httpfilget(w http.ResponseWriter, r *http.Request) {
	var md5hash string
	apitems := t.restAPIItems(r.URL.Path, 5)
	if apitems = t.checkRestAPI(w, r, apitems, 1, Rversion, Rfiles); apitems == nil {
		return
	}
	bucket, objname, errstr := apitems[0], "", ""
	if len(apitems) > 1 {
		objname = apitems[1]
	}
	if strings.Contains(bucket, "/") {
		errstr = fmt.Sprintf("Invalid bucket name %s (contains '/')", bucket)
		t.invalmsghdlr(w, r, errstr)
		return
	}
	//
	// list the bucket and return
	//
	if len(objname) == 0 {
		t.listbucket(w, r, bucket)
		return
	}
	//
	// serialize on the name
	//
	fqn := t.fqn(bucket, objname)
	uname := bucket + objname
	exclusive := true
	t.rtnamemap.lockname(uname, exclusive, &pendinginfo{Time: time.Now(), fqn: fqn}, time.Second)
	defer func(locktype *bool) {
		t.rtnamemap.unlockname(uname, *locktype)
	}(&exclusive)

	//
	// get the object from the bucket
	//
	coldget := false
	_, err := os.Stat(fqn)
	if err != nil {
		switch {
		case os.IsNotExist(err):
			if t.islocalBucket(bucket) {
				errstr := fmt.Sprintf("GET local: file %s (local bucket %s, object %s) does not exist",
					fqn, bucket, objname)
				t.invalmsghdlr(w, r, errstr, http.StatusInternalServerError)
				return
			}
			coldget = true
		case os.IsPermission(err):
			errstr = fmt.Sprintf("Permission denied: access forbidden to %s", fqn)
			t.invalmsghdlr(w, r, errstr, http.StatusForbidden)
			return
		default:
			errstr = fmt.Sprintf("Failed to fstat %s, err: %v", fqn, err)
			t.invalmsghdlr(w, r, errstr, http.StatusInternalServerError)
			return
		}
	}
<<<<<<< HEAD
	//FIXME
	// serialize on the name
	//uname := bucket + objname
	//exclusive := coldget
	//t.rtnamemap.lockname(uname, exclusive, &pendinginfo{Time: time.Now(), fqn: fqn}, time.Second)
	//defer t.rtnamemap.unlockname(uname, exclusive)

=======

	t.statsif.add("numget", 1)
>>>>>>> 98fe4192
	if !coldget && isinvalidobj(fqn) {
		if t.islocalBucket(bucket) {
			errstr := fmt.Sprintf("GET local: bad checksum, file %s, local bucket %s", fqn, bucket)
			t.invalmsghdlr(w, r, errstr, http.StatusInternalServerError)
			return
		}
		glog.Warningf("Warning: %s has an invalid checksum and will be overridden", fqn)
		coldget = true
	}
	if coldget {
		if md5hash, errstr = getcloudif().getobj(fqn, bucket, objname); errstr != "" {
			t.invalmsghdlr(w, r, errstr, http.StatusInternalServerError)
			return
		}
		t.statsif.add("numcoldget", 1)
	}
	//
	// downgrade lock(name)
	//
	exclusive = false
	t.rtnamemap.downgradelock(uname)

	//
	// sendfile
	//
	file, err := os.Open(fqn)
	if err != nil {
		if os.IsPermission(err) {
			errstr = fmt.Sprintf("Permission denied: access forbidden to %s", fqn)
			t.invalmsghdlr(w, r, errstr, http.StatusForbidden)
		} else {
			errstr = fmt.Sprintf("Failed to open local file %s, err: %v", fqn, err)
			t.invalmsghdlr(w, r, errstr, http.StatusInternalServerError)
		}
		return
	}
	defer file.Close()
	if !coldget {
		md5binary, errstr := Getxattr(fqn, HashAttr)
		if errstr != "" {
			t.invalmsghdlr(w, r, errstr)
			return
		}
		md5hash = string(md5binary)
	}
	if md5hash != "" {
		w.Header().Add(DFC_CONTENT_HASH, md5hash)
	}
	written, err := copyBuffer(w, file)
	if err != nil {
		errstr = fmt.Sprintf("Failed to send file %s, err: %v", fqn, err)
		t.invalmsghdlr(w, r, errstr)
	} else if glog.V(3) {
		glog.Infof("GET: sent %s (%.2f MB)", fqn, float64(written)/1000/1000)
	}
	t.statsif.add("numget", 1)
	glog.Flush()
}

func (t *targetrunner) listbucket(w http.ResponseWriter, r *http.Request, bucket string) {
	msg := &GetMsg{}
	if t.readJSON(w, r, msg) != nil {
		return
	}
	if !t.islocalBucket(bucket) {
		errstr := getcloudif().listbucket(w, bucket, msg)
		if errstr != "" {
			t.invalmsghdlr(w, r, errstr)
		} else {
			t.statsif.add("numlist", 1)
		}
		return
	}
	// local bucket
	allfinfos := allfinfos{make([]fipair, 0, 128), 0}
	for mpath := range ctx.mountpaths {
		localbucketfqn := mpath + "/" + ctx.config.LocalBuckets + "/" + bucket
		allfinfos.rootLength = len(localbucketfqn)
		if err := filepath.Walk(localbucketfqn, allfinfos.listwalkf); err != nil {
			glog.Errorf("Failed to traverse mpath %q, err: %v", mpath, err)
		}
	}
	t.statsif.add("numlist", 1)
	var reslist = BucketList{Entries: make([]*BucketEntry, 0, len(allfinfos.finfos))}
	for _, fi := range allfinfos.finfos {
		entry := &BucketEntry{}
		entry.Name = fi.relname
		if strings.Contains(msg.GetProps, GetPropsSize) {
			entry.Size = fi.Size()
		}
		if strings.Contains(msg.GetProps, GetPropsCtime) {
			t := fi.ModTime()
			switch msg.GetTimeFormat {
			case "":
				fallthrough
			case RFC822:
				entry.Ctime = t.Format(time.RFC822)
			default:
				entry.Ctime = t.Format(msg.GetTimeFormat)
			}
		}
		if strings.Contains(msg.GetProps, GetPropsChecksum) {
			fqn := t.fqn(bucket, fi.relname)
			md5hex, errstr := Getxattr(fqn, HashAttr)
			if errstr != "" {
				glog.Infoln(errstr)
			} else {
				md5 := hex.EncodeToString(md5hex)
				entry.Checksum = md5
			}
		}
		// TODO: other GetMsg props TBD
		reslist.Entries = append(reslist.Entries, entry)
	}
	jsbytes, err := json.Marshal(reslist)
	assert(err == nil, err)
	w.Header().Set("Content-Type", "application/json")
	w.Write(jsbytes)
}

func (all *allfinfos) listwalkf(fqn string, osfi os.FileInfo, err error) error {
	if err != nil {
		glog.Errorf("listwalkf callback invoked with err: %v", err)
		return err
	}
	if osfi.IsDir() {
		// Listbucket doesn't need to return directories
		return nil
	}
	relname := fqn[all.rootLength:]
	all.finfos = append(all.finfos, fipair{relname, osfi})
	return nil
}

func (t *targetrunner) httpfilput(w http.ResponseWriter, r *http.Request) {
	apitems := t.restAPIItems(r.URL.Path, 5)
	// case: rebalance
	if apitems[0] == Rfrom || apitems[2] == Rto {
		// "/"+Rversion+"/"+Rfiles+"/"+"from_id"+"/"+ID+"to_id"+"/"+bucket+"/"+objname
		apitems := t.restAPIItems(r.URL.Path, 6)
		if apitems := t.checkRestAPI(w, r, apitems, 6, Rversion, Rfiles); apitems == nil {
			return
		}
		from, to, bucket, objname := apitems[1], apitems[3], apitems[4], apitems[5]
		errstr := t.dorebalance(r, from, to, bucket, objname)
		if errstr != "" {
			t.invalmsghdlr(w, r, errstr)
			return
		}
		t.statsif.add("numrecvfile", 1)
	} else {
		// case : PUT
		if apitems = t.checkRestAPI(w, r, apitems, 1, Rversion, Rfiles); apitems == nil {
			return
		}
		bucket, objname := apitems[0], ""
		if len(apitems) > 1 {
			objname = strings.Join(apitems[1:], "/")
		}
<<<<<<< HEAD
		errstr := t.doput(w, r, bucket, objname)
		if errstr != "" {
			t.invalmsghdlr(w, r, errstr)
			return
		}
		t.statsif.add("numput", 1)
	}
	return
}

func (t *targetrunner) doput(w http.ResponseWriter, r *http.Request, bucket string, objname string) (errstr string) {
	var (
		err     error
		file    *os.File
		md5hash string
		hdhash  string
	)
	fqn := t.fqn(bucket, objname)
	hdhash = r.Header.Get("Content-HASH")
	if hdhash == "" {
		glog.Infof("Warning: empty Content-HASH")
	}

	defer func() {
		r.Body.Close()
		if errstr == "" {
			return
		}
		if err = os.Remove(fqn); err != nil {
			glog.Errorf("Nested error %s => (remove %s => err: %v)", errstr, fqn, err)
		}
	}()
	glog.Infof("PUT: %s", fqn)
	if hdhash != "" && !isinvalidobj(fqn) {
		file, err := os.Open(fqn)
		// Write new object in error case.(Non critical)
		if err == nil {
			md5 := md5.New()
			md5hash, _ = CalculateMD5(file, md5)
			// Not a critical error
			if err = file.Close(); err != nil {
				glog.Infof("Failed to close %s, err: %v", fqn, err)
			}
			if md5hash == hdhash {
				glog.Infof("Existing fqn %s is valid", fqn)
				return
			}
		}
=======
		fqn = t.fqn(bucket, objname)
		putfqn := fmt.Sprintf("%s.%d", fqn, time.Now().UnixNano())

		glog.Infof("PUT: %s => %s", fqn, putfqn)
		errstr := ""
		md5 := r.Header.Get("Content-MD5")
		assert(md5 != "")
		if t.islocalBucket(bucket) {
			errstr = t.putlocal(r, putfqn, md5)
		} else {
			errstr = getcloudif().putobj(r, putfqn, bucket, objname, md5)
		}
		if errstr != "" {
			t.invalmsghdlr(w, r, errstr)
			return
		}
		// serialize on the name - and rename
		uname := bucket + objname
		t.rtnamemap.lockname(uname, true, &pendinginfo{Time: time.Now(), fqn: fqn}, time.Second)
		err = os.Rename(putfqn, fqn)
		if err != nil {
			t.invalmsghdlr(w, r, fmt.Sprintf("Unexpected failure to rename an already PUT %s => %s, err: %v", putfqn, fqn))
			os.Remove(putfqn)
		} else {
			glog.Infof("PUT done: %s <= %s", fqn, putfqn)
			t.statsif.add("numput", 1)
		}
		t.rtnamemap.unlockname(uname, true)

		return
>>>>>>> 98fe4192
	}

	// serialize on the name
	uname := bucket + objname
	t.rtnamemap.lockname(uname, true, &pendinginfo{Time: time.Now(), fqn: fqn}, time.Second)
	defer t.rtnamemap.unlockname(uname, true)

	if _, md5hash, errstr = ReceiveFileAndFinalize(fqn, objname, hdhash, r.Body); errstr != "" {
		return
	}
	if hdhash != "" && md5hash != hdhash {
		errstr = fmt.Sprintf("Invalid checksum: %s md5 %s... does not match user's %s...", fqn, md5hash[:8], hdhash[:8])
		return
	}
	if t.islocalBucket(bucket) {
		return
	}
	file, err = os.Open(fqn)
	if err != nil {
		errstr = fmt.Sprintf("Failed to re-open file %s err: %v", fqn, err)
		return
	}
	if errstr = getcloudif().putobj(file, bucket, objname); errstr != "" {
		file.Close()
		return
	}
	if err = file.Close(); err != nil {
		glog.Errorf("UNEXPECTED failure to close an already PUT file %s, err: %v", fqn, err)
	}
	return
}

func (t *targetrunner) dorebalance(r *http.Request, from, to, bucket, objname string) (errstr string) {
	if glog.V(3) {
		glog.Infof("File copy: from %q bucket %q objname %q => to %q", from, bucket, objname, to)
	}
	if t.si.DaemonID != from && t.si.DaemonID != to {
		errstr = fmt.Sprintf("File copy: %s is not the intended source %s nor the destination %s",
			t.si.DaemonID, from, to)
		return
	}
	fqn := t.fqn(bucket, objname)
	finfo, err := os.Stat(fqn)

	// FIXME: TODO: serialize on the name

	if t.si.DaemonID == from {
		//
		// the source
		//
		if err != nil && os.IsNotExist(err) {
			errstr = fmt.Sprintf("File copy: %s does not exist at the source %s", fqn, t.si.DaemonID)
			return
		}
		si, ok := t.smap.Smap[to]
		if !ok {
			errstr = fmt.Sprintf("File copy: unknown destination %s (do syncsmap?)", to)
			return
		}
		if errstr = t.sendfile(r.Method, bucket, objname, si); errstr != "" {
			return
		}
		if glog.V(3) {
			glog.Infof("Sent %q to %s (size %.2f MB)", fqn, to, float64(finfo.Size())/1000/1000)
		}
	} else {
		//
		// the destination
		//
		if err != nil && os.IsExist(err) && !isinvalidobj(fqn) {
			glog.Infof("File copy: %s already exists at the destination %s", fqn, t.si.DaemonID)
			return // not an error, nothing to do
		}
		// write file with extended attributes .
		if _, _, errstr = ReceiveFileAndFinalize(fqn, objname, "", r.Body); errstr != "" {
			return
		}
	}
	return
}

func (t *targetrunner) httpfildelete(w http.ResponseWriter, r *http.Request) {
	var bucket, objname string
	apitems := t.restAPIItems(r.URL.Path, 5)
	if apitems = t.checkRestAPI(w, r, apitems, 1, Rversion, Rfiles); apitems == nil {
		return
	}
	bucket, objname = apitems[0], ""
	if len(apitems) > 1 {
		objname = strings.Join(apitems[1:], "/")
	}

	fqn := t.fqn(bucket, objname)
	uname := bucket + objname
	t.rtnamemap.lockname(uname, true, &pendinginfo{Time: time.Now(), fqn: fqn}, time.Second)
	defer t.rtnamemap.unlockname(uname, true)

	var errstr string
	if !t.islocalBucket(bucket) {
		errstr = getcloudif().deleteobj(bucket, objname)
	}
	if errstr != "" {
		t.invalmsghdlr(w, r, errstr)
		return
	}
	_, err := os.Stat(fqn)
	if err != nil {
		// Non existent object is error for LB.
		if os.IsNotExist(err) && t.islocalBucket(bucket) {
			errstr = fmt.Sprintf("DELETE local: file %s (local bucket %s, object %s) does not exist",
				fqn, bucket, objname)
		}
	} else {

		if err := os.Remove(fqn); err != nil {
			errstr = err.Error()
		}
	}
	if errstr != "" {
		t.invalmsghdlr(w, r, errstr)
		return
	}
	t.statsif.add("numdelete", 1)
}

func (t *targetrunner) sendfile(method, bucket, objname string, destsi *daemonInfo) string {
	var (
		md5hash, errstr string
	)
	fromid, toid := t.si.DaemonID, destsi.DaemonID // source=self and destination
	fqn := t.fqn(bucket, objname)
	url := destsi.DirectURL + "/" + Rversion + "/" + Rfiles + "/"
	url += Rfrom + "/" + fromid + "/" + Rto + "/" + toid + "/"
	url += bucket + "/" + objname
	file, err := os.Open(fqn)
	if err != nil {
		return fmt.Sprintf("Failed to open %q, err: %v", fqn, err)
	}
	defer file.Close()
	// calculate HASH for file and send it as part of header
	md5 := md5.New()
	md5hash, errstr = CalculateMD5(file, md5)
	if errstr != "" {
		return fmt.Sprintf("Failed to Calulate MD5Hash, err: %v", errstr)
	}
	_, err = file.Seek(0, 0)
	assert(err == nil, err)
	request, err := http.NewRequest(method, url, file)
	assert(err == nil, err)
	request.Header.Set("Content-HASH", md5hash)
	response, err := t.httpclient.Do(request)
	if err != nil {
		return fmt.Sprintf("Failed to copy %q from %s, err: %v", t.si.DaemonID, fqn, err)
	}
	if response != nil {
		ioutil.ReadAll(response.Body)
		response.Body.Close()
	}
	t.statsif.add("numsendfile", 1)
	return ""
}

//
// Cloud bucket + object => (local hashed path, fully qualified filename)
//
func (t *targetrunner) fqn(bucket, objname string) string {
	mpath := hrwMpath(bucket + "/" + objname)
	if t.islocalBucket(bucket) {
		return mpath + "/" + ctx.config.LocalBuckets + "/" + bucket + "/" + objname
	}
	return mpath + "/" + ctx.config.CloudBuckets + "/" + bucket + "/" + objname
}

//===========================
//
// control plane
//
//===========================

// "/"+Rversion+"/"+Rdaemon
func (t *targetrunner) daemonhdlr(w http.ResponseWriter, r *http.Request) {
	switch r.Method {
	case http.MethodGet:
		t.httpdaeget(w, r)
	case http.MethodPut:
		t.httpdaeput(w, r)
	default:
		invalhdlr(w, r)
	}
	glog.Flush()
}

func (t *targetrunner) httpdaeput(w http.ResponseWriter, r *http.Request) {
	apitems := t.restAPIItems(r.URL.Path, 5)
	if apitems = t.checkRestAPI(w, r, apitems, 0, Rversion, Rdaemon); apitems == nil {
		return
	}
	// PUT '{Smap}' /v1/daemon/(syncsmap|rebalance)
	if len(apitems) > 0 && (apitems[0] == Rsyncsmap || apitems[0] == Rebalance) {
		t.httpdaeput_smap(w, r, apitems)
		return
	}
	// PUT '{lbmap}' /v1/daemon/localbuckets
	if len(apitems) > 0 && apitems[0] == Rsynclb {
		t.httpdaeput_lbmap(w, r, apitems)
		return
	}
	//
	// other PUT /daemon actions
	//
	var msg ActionMsg
	if t.readJSON(w, r, &msg) != nil {
		return
	}
	switch msg.Action {
	case ActSetConfig:
		if errstr := t.setconfig(msg.Name, msg.Value); errstr != "" {
			t.invalmsghdlr(w, r, errstr)
		}
		if msg.Name == "lru_enabled" && msg.Value == "false" {
			_, lruxact := t.xactinp.find(ActLRU)
			if lruxact != nil {
				if glog.V(3) {
					glog.Infof("Aborting LRU due to lru_enabled config change")
				}
				lruxact.abort()
			}
		}
	case ActShutdown:
		syscall.Kill(syscall.Getpid(), syscall.SIGINT)
	default:
		s := fmt.Sprintf("Unexpected ActionMsg <- JSON [%v]", msg)
		t.invalmsghdlr(w, r, s)
	}
}

func (t *targetrunner) httpdaeput_smap(w http.ResponseWriter, r *http.Request, apitems []string) {
	curversion := t.smap.Version
	var newsmap *Smap
	if t.readJSON(w, r, &newsmap) != nil {
		return
	}
	if curversion == newsmap.Version {
		return
	}
	if curversion > newsmap.Version {
		glog.Errorf("Warning: attempt to downgrade Smap verion %d to %d", curversion, newsmap.Version)
		return
	}
	glog.Infof("%s: new Smap version %d (old %d)", apitems[0], newsmap.Version, curversion)

	// 1. check whether this target is present in the new Smap
	// 2. log
	// 3. nothing to rebalance if the new map is a strict subset of the old
	existentialQ, isSubset := false, true
	for id, si := range newsmap.Smap { // log
		if id == t.si.DaemonID {
			existentialQ = true
			glog.Infoln("target:", si, "<= self")
		} else {
			glog.Infoln("target:", si)
		}
		if _, ok := t.smap.Smap[id]; !ok {
			isSubset = false
		}
	}
	assert(existentialQ)

	t.smap = newsmap
	if apitems[0] == Rsyncsmap {
		return
	}
	if isSubset {
		glog.Infoln("nothing to rebalance: new Smap is a strict subset of the old")
		return
	}
	// xaction
	go t.runRebalance()
}

func (t *targetrunner) httpdaeput_lbmap(w http.ResponseWriter, r *http.Request, apitems []string) {
	curversion := t.lbmap.Version
	newlbmap := &lbmap{LBmap: make(map[string]string)}
	if t.readJSON(w, r, newlbmap) != nil {
		return
	}
	if curversion == newlbmap.Version {
		return
	}
	if curversion > newlbmap.Version {
		glog.Errorf("Warning: attempt to downgrade lbmap verion %d to %d", curversion, newlbmap.Version)
		return
	}
	glog.Infof("%s: new lbmap version %d (old %d)", apitems[0], newlbmap.Version, curversion)
	// destroylb
	for bucket := range t.lbmap.LBmap {
		_, ok := newlbmap.LBmap[bucket]
		if !ok {
			glog.Infof("Destroy local bucket %s", bucket)
			for mpath := range ctx.mountpaths {
				localbucketfqn := mpath + "/" + ctx.config.LocalBuckets + "/" + bucket
				if err := os.RemoveAll(localbucketfqn); err != nil {
					glog.Errorf("Failed to destroy local bucket dir %q, err: %v", localbucketfqn, err)
				}
			}
		}
	}
	t.lbmap = newlbmap
	for mpath := range ctx.mountpaths {
		for bucket := range t.lbmap.LBmap {
			localbucketfqn := mpath + "/" + ctx.config.LocalBuckets + "/" + bucket
			if err := CreateDir(localbucketfqn); err != nil {
				glog.Errorf("Failed to create local bucket dir %q, err: %v", localbucketfqn, err)
			}
		}
	}
	return
}

func (t *targetrunner) httpdaeget(w http.ResponseWriter, r *http.Request) {
	apitems := t.restAPIItems(r.URL.Path, 5)
	if apitems = t.checkRestAPI(w, r, apitems, 0, Rversion, Rdaemon); apitems == nil {
		return
	}
	var msg GetMsg
	if t.readJSON(w, r, &msg) != nil {
		return
	}
	var (
		jsbytes []byte
		err     error
	)
	switch msg.GetWhat {
	case GetWhatConfig:
		jsbytes, err = json.Marshal(ctx.config)
		assert(err == nil)
	case GetWhatSmap:
		jsbytes, err = json.Marshal(t.si)
		assert(err == nil, err)
	case GetWhatStats:
		rr := getstorstatsrunner()
		rr.Lock()
		jsbytes, err = json.Marshal(rr)
		rr.Unlock()
		assert(err == nil, err)
	default:
		s := fmt.Sprintf("Unexpected GetMsg <- JSON [%v]", msg)
		t.invalmsghdlr(w, r, s)
	}
	w.Header().Set("Content-Type", "application/json")
	w.Write(jsbytes)
}

//==============================================================================
//
// target's utilities and helpers
//
//==============================================================================
func (t *targetrunner) islocalBucket(bucket string) bool {
	_, ok := t.lbmap.LBmap[bucket]
	return ok
}

func (t *targetrunner) testingFSPpaths() bool {
	return ctx.config.TestFSP.Count > 0
}

func (t *targetrunner) fqn2bckobj(fqn string) (bucket, objname string, ok bool) {
	fn := func(path string) bool {
		if strings.HasPrefix(fqn, path) {
			rempath := fqn[len(path):]
			items := strings.SplitN(rempath, "/", 2)
			bucket, objname = items[0], items[1]
			return true
		}
		return false
	}
	for mpath := range ctx.mountpaths {
		if fn(mpath + "/" + ctx.config.CloudBuckets + "/") {
			ok = len(objname) > 0
			return
		}
		if fn(mpath + "/" + ctx.config.LocalBuckets + "/") {
			assert(t.islocalBucket(bucket))
			ok = len(objname) > 0
			return
		}
	}
	return
}

func (t *targetrunner) fspath2mpath() {
	for fp := range ctx.config.FSpaths {
		if _, err := os.Stat(fp); err != nil {
			glog.Fatalf("FATAL: fspath %q does not exist, err: %v", fp, err)
		}
		statfs := syscall.Statfs_t{}
		if err := syscall.Statfs(fp, &statfs); err != nil {
			glog.Fatalf("FATAL: cannot statfs fspath %q, err: %v", fp, err)
		}

		mp := &mountPath{Path: fp, Fsid: statfs.Fsid}
		_, ok := ctx.mountpaths[mp.Path]
		assert(!ok)
		ctx.mountpaths[mp.Path] = mp
	}
}

// create local directories to test multiple fspaths
func (t *targetrunner) testCachepathMounts() {
	var instpath string
	if ctx.config.TestFSP.Instance > 0 {
		instpath = ctx.config.TestFSP.Root + strconv.Itoa(ctx.config.TestFSP.Instance) + "/"
	} else {
		// e.g. when docker
		instpath = ctx.config.TestFSP.Root
	}
	for i := 0; i < ctx.config.TestFSP.Count; i++ {
		var mpath string
		if ctx.config.TestFSP.Count > 1 {
			mpath = instpath + strconv.Itoa(i+1)
		} else {
			mpath = instpath[0 : len(instpath)-1]
		}
		if err := CreateDir(mpath); err != nil {
			glog.Fatalf("FATAL: cannot create test cache dir %q, err: %v", mpath, err)
			return
		}
		statfs := syscall.Statfs_t{}
		if err := syscall.Statfs(mpath, &statfs); err != nil {
			glog.Fatalf("FATAL: cannot statfs mpath %q, err: %v", mpath, err)
			return
		}
		mp := &mountPath{Path: mpath, Fsid: statfs.Fsid}
		_, ok := ctx.mountpaths[mp.Path]
		assert(!ok)
		ctx.mountpaths[mp.Path] = mp
	}
}

func (t *targetrunner) mpath2Fsid() (fsmap map[syscall.Fsid]string) {
	fsmap = make(map[syscall.Fsid]string, len(ctx.mountpaths))
	for _, mountpath := range ctx.mountpaths {
		mp2, ok := fsmap[mountpath.Fsid]
		if ok {
			if !t.testingFSPpaths() {
				glog.Fatalf("FATAL: duplicate FSID %v: mpath1 %q, mpath2 %q", mountpath.Fsid, mountpath.Path, mp2)
			}
			continue
		}
		fsmap[mountpath.Fsid] = mountpath.Path
	}
	return
}<|MERGE_RESOLUTION|>--- conflicted
+++ resolved
@@ -214,6 +214,7 @@
 		t.listbucket(w, r, bucket)
 		return
 	}
+
 	//
 	// serialize on the name
 	//
@@ -250,18 +251,7 @@
 			return
 		}
 	}
-<<<<<<< HEAD
-	//FIXME
-	// serialize on the name
-	//uname := bucket + objname
-	//exclusive := coldget
-	//t.rtnamemap.lockname(uname, exclusive, &pendinginfo{Time: time.Now(), fqn: fqn}, time.Second)
-	//defer t.rtnamemap.unlockname(uname, exclusive)
-
-=======
-
-	t.statsif.add("numget", 1)
->>>>>>> 98fe4192
+
 	if !coldget && isinvalidobj(fqn) {
 		if t.islocalBucket(bucket) {
 			errstr := fmt.Sprintf("GET local: bad checksum, file %s, local bucket %s", fqn, bucket)
@@ -421,7 +411,6 @@
 		if len(apitems) > 1 {
 			objname = strings.Join(apitems[1:], "/")
 		}
-<<<<<<< HEAD
 		errstr := t.doput(w, r, bucket, objname)
 		if errstr != "" {
 			t.invalmsghdlr(w, r, errstr)
@@ -440,21 +429,21 @@
 		hdhash  string
 	)
 	fqn := t.fqn(bucket, objname)
+	putfqn := fmt.Sprintf("%s.%d", fqn, time.Now().UnixNano())
 	hdhash = r.Header.Get("Content-HASH")
 	if hdhash == "" {
 		glog.Infof("Warning: empty Content-HASH")
 	}
-
 	defer func() {
 		r.Body.Close()
 		if errstr == "" {
 			return
 		}
-		if err = os.Remove(fqn); err != nil {
-			glog.Errorf("Nested error %s => (remove %s => err: %v)", errstr, fqn, err)
+		if err = os.Remove(putfqn); err != nil {
+			glog.Errorf("Nested error %s => (remove %s => err: %v)", errstr, putfqn, err)
 		}
 	}()
-	glog.Infof("PUT: %s", fqn)
+	glog.Infof("PUT: %s => %s", fqn, putfqn)
 	if hdhash != "" && !isinvalidobj(fqn) {
 		file, err := os.Open(fqn)
 		// Write new object in error case.(Non critical)
@@ -470,67 +459,38 @@
 				return
 			}
 		}
-=======
-		fqn = t.fqn(bucket, objname)
-		putfqn := fmt.Sprintf("%s.%d", fqn, time.Now().UnixNano())
-
-		glog.Infof("PUT: %s => %s", fqn, putfqn)
-		errstr := ""
-		md5 := r.Header.Get("Content-MD5")
-		assert(md5 != "")
-		if t.islocalBucket(bucket) {
-			errstr = t.putlocal(r, putfqn, md5)
-		} else {
-			errstr = getcloudif().putobj(r, putfqn, bucket, objname, md5)
-		}
-		if errstr != "" {
-			t.invalmsghdlr(w, r, errstr)
-			return
-		}
-		// serialize on the name - and rename
-		uname := bucket + objname
-		t.rtnamemap.lockname(uname, true, &pendinginfo{Time: time.Now(), fqn: fqn}, time.Second)
-		err = os.Rename(putfqn, fqn)
-		if err != nil {
-			t.invalmsghdlr(w, r, fmt.Sprintf("Unexpected failure to rename an already PUT %s => %s, err: %v", putfqn, fqn))
-			os.Remove(putfqn)
-		} else {
-			glog.Infof("PUT done: %s <= %s", fqn, putfqn)
-			t.statsif.add("numput", 1)
-		}
-		t.rtnamemap.unlockname(uname, true)
-
-		return
->>>>>>> 98fe4192
-	}
-
-	// serialize on the name
+	}
+	if _, md5hash, errstr = ReceiveFileAndFinalize(putfqn, objname, hdhash, r.Body); errstr != "" {
+		return
+	}
+	if hdhash != "" && md5hash != hdhash {
+		errstr = fmt.Sprintf("Invalid checksum: %s md5 %s... does not match user's %s...", fqn, md5hash[:8], hdhash[:8])
+		return
+	}
+	if !t.islocalBucket(bucket) {
+		if file, err = os.Open(putfqn); err != nil {
+			errstr = fmt.Sprintf("Failed to re-open file %s err: %v", putfqn, err)
+			return
+		}
+		if errstr = getcloudif().putobj(file, bucket, objname); errstr != "" {
+			file.Close()
+			return
+		}
+		if err = file.Close(); err != nil {
+			glog.Errorf("UNEXPECTED failure to close an already PUT file %s, err: %v", putfqn, err)
+		}
+	}
+
+	// serialize on the name - and rename
 	uname := bucket + objname
 	t.rtnamemap.lockname(uname, true, &pendinginfo{Time: time.Now(), fqn: fqn}, time.Second)
-	defer t.rtnamemap.unlockname(uname, true)
-
-	if _, md5hash, errstr = ReceiveFileAndFinalize(fqn, objname, hdhash, r.Body); errstr != "" {
-		return
-	}
-	if hdhash != "" && md5hash != hdhash {
-		errstr = fmt.Sprintf("Invalid checksum: %s md5 %s... does not match user's %s...", fqn, md5hash[:8], hdhash[:8])
-		return
-	}
-	if t.islocalBucket(bucket) {
-		return
-	}
-	file, err = os.Open(fqn)
-	if err != nil {
-		errstr = fmt.Sprintf("Failed to re-open file %s err: %v", fqn, err)
-		return
-	}
-	if errstr = getcloudif().putobj(file, bucket, objname); errstr != "" {
-		file.Close()
-		return
-	}
-	if err = file.Close(); err != nil {
-		glog.Errorf("UNEXPECTED failure to close an already PUT file %s, err: %v", fqn, err)
-	}
+	if err = os.Rename(putfqn, fqn); err != nil {
+		errstr = fmt.Sprintf("Unexpected failure to rename an already PUT %s => %s, err: %v", putfqn, fqn, err)
+	} else {
+		glog.Infof("PUT done: %s <= %s", fqn, putfqn)
+		t.statsif.add("numput", 1)
+	}
+	t.rtnamemap.unlockname(uname, true)
 	return
 }
 
